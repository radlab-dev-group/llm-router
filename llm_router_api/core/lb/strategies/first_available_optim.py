--- conflicted
+++ resolved
@@ -12,17 +12,14 @@
 import logging
 from typing import Any, Dict, List, Optional
 
-<<<<<<< HEAD
-from llm_router_api.base.constants import REDIS_HOST, REDIS_PORT
-from llm_router_api.core.monitor.idle_monitor import IdleMonitor
-=======
 from llm_router_api.base.constants import (
     REDIS_HOST,
     REDIS_PORT,
     REDIS_PASSWORD,
     REDIS_DB,
 )
->>>>>>> dc883e0e
+from llm_router_api.base.constants import REDIS_HOST, REDIS_PORT
+from llm_router_api.core.monitor.idle_monitor import IdleMonitor
 from llm_router_api.core.lb.strategies.first_available import FirstAvailableStrategy
 
 
@@ -157,7 +154,7 @@
         Return a provider that runs on *host* and can be acquired.
         """
         for provider in providers:
-            if self._host_from_provider(provider) != host:
+            if self._host_from_provider(provider) != last_host:
                 continue
             if not self._is_host_free(host, model_name):
                 continue
