--- conflicted
+++ resolved
@@ -28,8 +28,4 @@
 #   -w 4           – number of worker processes (adjust as needed)
 #   -b host:port   – bind address/port taken from the env vars above
 # -------------------------------------------------------------------------
-<<<<<<< HEAD
-gunicorn -w 1 -b "${HOST}:${PORT}" app:app
-=======
-gunicorn --access-logfile - --error-logfile - --capture-output --enable-stdio-inheritance -w 1 -b "${HOST}:${PORT}" app:app
->>>>>>> 390dd368
+gunicorn --access-logfile - --error-logfile - --capture-output --enable-stdio-inheritance -w 1 -b "${HOST}:${PORT}" app:app